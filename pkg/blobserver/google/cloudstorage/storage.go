--- conflicted
+++ resolved
@@ -46,11 +46,8 @@
 	"go4.org/syncutil"
 	"golang.org/x/oauth2"
 	"golang.org/x/oauth2/google"
-<<<<<<< HEAD
 	"golang.org/x/time/rate"
-=======
 	"google.golang.org/api/googleapi"
->>>>>>> 0c813fa2
 	"google.golang.org/api/option"
 	"google.golang.org/grpc/codes"
 	"google.golang.org/grpc/status"
@@ -219,16 +216,12 @@
 		return blob.SizedRef{}, err
 	}
 
-<<<<<<< HEAD
+	sr := blob.SizedRef{Ref: br, Size: uint32(size)}
+
 	err = s.limiter.Wait(ctx)
 	if err != nil {
 		return blob.SizedRef{}, err
 	}
-	w := s.client.Bucket(s.bucket).Object(s.dirPrefix + br.String()).NewWriter(ctx)
-	if _, err := io.Copy(w, bytes.NewReader(buf.Bytes())); err != nil {
-=======
-	sr := blob.SizedRef{Ref: br, Size: uint32(size)}
-
 	obj := s.client.Bucket(s.bucket).Object(s.dirPrefix + br.String())
 	w := obj.If(storage.Conditions{DoesNotExist: true}).NewWriter(ctx)
 
@@ -237,7 +230,6 @@
 		return sr, nil
 	}
 	if err != nil {
->>>>>>> 0c813fa2
 		return blob.SizedRef{}, err
 	}
 
