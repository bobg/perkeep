--- conflicted
+++ resolved
@@ -27,12 +27,8 @@
 	"strings"
 	"time"
 
-<<<<<<< HEAD
 	"github.com/bobg/hashsplit/v2"
 	"golang.org/x/sync/errgroup"
-=======
-	"go4.org/rollsum"
->>>>>>> 545a90ce
 
 	"perkeep.org/pkg/blob"
 	"perkeep.org/pkg/blobserver"
@@ -307,25 +303,8 @@
 	g, ctx := errgroup.WithContext(ctx)
 	g.SetLimit(chunksInFlight)
 
-<<<<<<< HEAD
 	chunkPairs, errptr := spl.Split(bufr)
 	chunkPairs = adjustChunks(chunkPairs)
-=======
-	for {
-		c, err := bufr.ReadByte()
-		if errors.Is(err, io.EOF) {
-			if n != last {
-				spans = append(spans, span{from: last, to: n})
-				if !uploadLastSpan() {
-					return
-				}
-			}
-			break
-		}
-		if err != nil {
-			return 0, nil, err
-		}
->>>>>>> 545a90ce
 
 	for chunkBytes, bits := range chunkPairs {
 		chunkStr := string(chunkBytes)
